package demo

import (
	helmv1 "github.com/k3s-io/helm-controller/pkg/apis/helm.cattle.io/v1"
	demov1alpha1 "github.com/rancher/opni/api/v1alpha1"
	v1 "k8s.io/apimachinery/pkg/apis/meta/v1"
	"k8s.io/apimachinery/pkg/util/intstr"
)

func BuildMinioHelmChart(spec *demov1alpha1.OpniDemo) *helmv1.HelmChart {
	values := map[string]intstr.IntOrString{
		"accessKey":                intstr.FromString(spec.Spec.MinioAccessKey),
		"secretKey":                intstr.FromString(spec.Spec.MinioSecretKey),
		"persistence.storageClass": intstr.FromString("local-path"),
	}
	for k, v := range spec.Spec.Components.Opni.Minio.Set {
		values[k] = v
	}
	return &helmv1.HelmChart{
		ObjectMeta: v1.ObjectMeta{
			Name: "minio",
		},
		Spec: helmv1.HelmChartSpec{
			Chart:   "minio",
			Repo:    "https://helm.min.io/",
			Version: spec.Spec.MinioVersion,
			Set:     values,
		},
	}
}

func BuildNatsHelmChart(spec *demov1alpha1.OpniDemo) *helmv1.HelmChart {
	values := map[string]intstr.IntOrString{
		"auth.enabled":  intstr.FromString("true"),
		"auth.password": intstr.FromString(spec.Spec.NatsPassword),
		"replicaCount":  intstr.FromInt(spec.Spec.NatsReplicas),
		"maxPayload":    intstr.FromInt(spec.Spec.NatsMaxPayload),
	}
	for k, v := range spec.Spec.Components.Opni.Nats.Set {
		values[k] = v
	}
	return &helmv1.HelmChart{
		ObjectMeta: v1.ObjectMeta{
			Name: "nats",
		},
		Spec: helmv1.HelmChartSpec{
			Chart: "nats",
			Repo:  "https://charts.bitnami.com/bitnami",
			Set:   values,
		},
	}
}

func BuildElasticHelmChart(spec *demov1alpha1.OpniDemo) *helmv1.HelmChart {
	values := map[string]intstr.IntOrString{
		"elasticsearch.master.persistence.enabled":      intstr.FromString("true"),
		"elasticsearch.master.persistence.storageClass": intstr.FromString("local-path"),
		"elasticsearch.data.persistence.enabled":        intstr.FromString("true"),
		"elasticsearch.data.persistence.storageClass":   intstr.FromString("local-path"),
		"elasticsearch.username":                        intstr.FromString(spec.Spec.ElasticsearchUser),
		"elasticsearch.password":                        intstr.FromString(spec.Spec.ElasticsearchPassword),
	}
	for k, v := range spec.Spec.Components.Opni.Elastic.Set {
		values[k] = v
	}
	return &helmv1.HelmChart{
		ObjectMeta: v1.ObjectMeta{
			Name: "opendistro-es",
		},
		Spec: helmv1.HelmChartSpec{
			Chart:   "opendistro-es",
			Repo:    "https://raw.githubusercontent.com/rancher/opni-charts/main",
			Version: "1.13.201+up1.13.2",
			Set:     values,
		},
	}
}

func BuildRancherLoggingCrdHelmChart() *helmv1.HelmChart {
	return &helmv1.HelmChart{
		ObjectMeta: v1.ObjectMeta{
			Name: "rancher-logging-crd",
		},
		Spec: helmv1.HelmChartSpec{
			Chart:   "rancher-logging-crd",
			Repo:    "https://raw.githubusercontent.com/rancher/opni-charts/main",
			Version: "3.10.0",
		},
	}
}

func BuildRancherLoggingHelmChart(spec *demov1alpha1.OpniDemo) *helmv1.HelmChart {
	values := map[string]intstr.IntOrString{}
	for k, v := range spec.Spec.Components.Opni.RancherLogging.Set {
		values[k] = v
	}
	return &helmv1.HelmChart{
		ObjectMeta: v1.ObjectMeta{
			Name: "rancher-logging",
		},
		Spec: helmv1.HelmChartSpec{
			Chart:   "rancher-logging",
			Repo:    "https://raw.githubusercontent.com/rancher/opni-charts/main",
			Version: "3.10.0",
<<<<<<< HEAD
			Set: map[string]intstr.IntOrString{
				//"additionalLoggingSources.rke.enabled":  intstr.FromString("true"),
				//"additionalLoggingSources.rke2.enabled": intstr.FromString("true"),
				"additionalLoggingSources.k3s.enabled": intstr.FromString("true"),
				//"additionalLoggingSources.eks.enabled":  intstr.FromString("true"),
				//"additionalLoggingSources.aks.enabled":  intstr.FromString("true"),
				//"additionalLoggingSources.gke.enabled":  intstr.FromString("true"),
				"systemdLogPath": intstr.FromString("/var/log/journal"),
			},
=======
			Set:     values,
>>>>>>> d5b8d3cd
		},
	}
}

func BuildTraefikHelmChart(spec *demov1alpha1.OpniDemo) *helmv1.HelmChart {
	values := map[string]intstr.IntOrString{
		"ports.websecure.nodePort": intstr.FromInt(32222),
	}
	for k, v := range spec.Spec.Components.Opni.Traefik.Set {
		values[k] = v
	}
	return &helmv1.HelmChart{
		ObjectMeta: v1.ObjectMeta{
			Name: "traefik",
		},
		Spec: helmv1.HelmChartSpec{
			Chart:   "traefik",
			Repo:    "https://helm.traefik.io/traefik",
			Version: spec.Spec.TraefikVersion,
			Set:     values,
		},
	}
}<|MERGE_RESOLUTION|>--- conflicted
+++ resolved
@@ -102,19 +102,7 @@
 			Chart:   "rancher-logging",
 			Repo:    "https://raw.githubusercontent.com/rancher/opni-charts/main",
 			Version: "3.10.0",
-<<<<<<< HEAD
-			Set: map[string]intstr.IntOrString{
-				//"additionalLoggingSources.rke.enabled":  intstr.FromString("true"),
-				//"additionalLoggingSources.rke2.enabled": intstr.FromString("true"),
-				"additionalLoggingSources.k3s.enabled": intstr.FromString("true"),
-				//"additionalLoggingSources.eks.enabled":  intstr.FromString("true"),
-				//"additionalLoggingSources.aks.enabled":  intstr.FromString("true"),
-				//"additionalLoggingSources.gke.enabled":  intstr.FromString("true"),
-				"systemdLogPath": intstr.FromString("/var/log/journal"),
-			},
-=======
 			Set:     values,
->>>>>>> d5b8d3cd
 		},
 	}
 }
