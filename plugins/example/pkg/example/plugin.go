package example

import (
	"context"
	"fmt"
	"net/http"
	"os"

	"github.com/gin-gonic/gin"
	"go.uber.org/zap"
	"go.uber.org/zap/zapcore"

	capabilityv1 "github.com/rancher/opni/pkg/apis/capability/v1"
	corev1 "github.com/rancher/opni/pkg/apis/core/v1"
	managementv1 "github.com/rancher/opni/pkg/apis/management/v1"
<<<<<<< HEAD
	"github.com/rancher/opni/pkg/capabilities"
	"github.com/rancher/opni/pkg/capabilities/wellknown"
	"github.com/rancher/opni/pkg/config/v1beta1"
=======
	"github.com/rancher/opni/pkg/caching"
>>>>>>> 4aafc4bd
	"github.com/rancher/opni/pkg/logger"
	"github.com/rancher/opni/pkg/machinery"
	"github.com/rancher/opni/pkg/machinery/uninstall"
	managementext "github.com/rancher/opni/pkg/plugins/apis/apiextensions/management"
	"github.com/rancher/opni/pkg/plugins/apis/capability"
	"github.com/rancher/opni/pkg/plugins/apis/system"
	"github.com/rancher/opni/pkg/plugins/meta"
	"github.com/rancher/opni/pkg/storage"
	"github.com/rancher/opni/pkg/task"
	"github.com/rancher/opni/pkg/util"
	"github.com/rancher/opni/pkg/util/future"

	"google.golang.org/grpc"
	"google.golang.org/grpc/codes"
	"google.golang.org/grpc/status"
	"google.golang.org/protobuf/proto"
	"google.golang.org/protobuf/types/known/emptypb"
	"google.golang.org/protobuf/types/known/timestamppb"
)

type ExamplePlugin struct {
	UnsafeExampleAPIExtensionServer
	UnsafeExampleUnaryExtensionServer
	capabilityv1.UnsafeBackendServer
	system.UnimplementedSystemPluginClient
	ctx    context.Context
	logger *zap.SugaredLogger

	storageBackend      future.Future[storage.Backend]
	uninstallController future.Future[*task.Controller]
}

func (s *ExamplePlugin) Echo(_ context.Context, req *EchoRequest) (*EchoResponse, error) {
	return &EchoResponse{
		Message: req.Message,
	}, nil
}

func (s *ExamplePlugin) Hello(context.Context, *emptypb.Empty) (*EchoResponse, error) {
	return &EchoResponse{
		Message: "Hello World",
	}, nil
}

<<<<<<< HEAD
func (s *ExamplePlugin) UseManagementAPI(client managementv1.ManagementClient) {
	cfg, err := client.GetConfig(context.Background(), &emptypb.Empty{}, grpc.WaitForReady(true))
	if err != nil {
		s.logger.With(zap.Error(err)).Error("failed to get config")
		os.Exit(1)
=======
func (s *ExamplePlugin) UseCachingProvider(cacheProvider caching.CachingProvider[proto.Message]) {
	cacheProvider.SetCache(caching.NewInMemoryGrpcTtlCache(50*1024*1024, 1*time.Minute))
}

func (s *ExamplePlugin) UseManagementAPI(api managementv1.ManagementClient) {
	lg := s.Logger
	lg.Info("querying management API...")
	var list *managementv1.APIExtensionInfoList
	for {
		var err error
		list, err = api.APIExtensions(context.Background(), &emptypb.Empty{})
		if err != nil {
			log.Panic(err)
		}
		if len(list.Items) == 0 {
			time.Sleep(500 * time.Millisecond)
			continue
		}
		break
>>>>>>> 4aafc4bd
	}
	objectList, err := machinery.LoadDocuments(cfg.Documents)
	if err != nil {
		s.logger.With(zap.Error(err)).Error("failed to load config")
		os.Exit(1)
	}
	machinery.LoadAuthProviders(s.ctx, objectList)
	objectList.Visit(func(config *v1beta1.GatewayConfig) {
		backend, err := machinery.ConfigureStorageBackend(s.ctx, &config.Spec.Storage)
		if err != nil {
			s.logger.With(zap.Error(err)).Error("failed to configure storage backend")
			os.Exit(1)
		}
		s.storageBackend.Set(backend)
	})

	<-s.ctx.Done()
}

func (s *ExamplePlugin) UseKeyValueStore(client system.KeyValueStoreClient) {
	ctrl, err := task.NewController(s.ctx, "uninstall", system.NewKVStoreClient[*corev1.TaskStatus](client), &uninstallTaskRunner{
		storageBackend: s.storageBackend.Get(),
	})
	if err != nil {
		s.logger.With(zap.Error(err)).Error("failed to create uninstall controller")
		os.Exit(1)
	}
	s.uninstallController.Set(ctrl)
	<-s.ctx.Done()
}

func (s *ExamplePlugin) ConfigureRoutes(app *gin.Engine) {
	app.GET("/example", func(c *gin.Context) {
		s.logger.Debug("handling /example")
		c.JSON(http.StatusOK, map[string]string{
			"message": "hello world",
		})
	})
}

func (s *ExamplePlugin) Info(context.Context, *emptypb.Empty) (*capabilityv1.Details, error) {
	return &capabilityv1.Details{
		Name:   wellknown.CapabilityExample,
		Source: "plugin_example",
	}, nil
}

func (s *ExamplePlugin) CanInstall(context.Context, *emptypb.Empty) (*emptypb.Empty, error) {
	return &emptypb.Empty{}, nil
}

func (s *ExamplePlugin) Status(ctx context.Context, ref *corev1.Reference) (*capabilityv1.NodeCapabilityStatus, error) {
	cluster, err := s.storageBackend.Get().GetCluster(ctx, ref)
	if err != nil {
		return nil, err
	}
	return &capabilityv1.NodeCapabilityStatus{
		Enabled: capabilities.Has(cluster, capabilities.Cluster(wellknown.CapabilityExample)),
	}, nil
}

func (s *ExamplePlugin) Install(ctx context.Context, req *capabilityv1.InstallRequest) (*capabilityv1.InstallResponse, error) {
	_, err := s.storageBackend.Get().UpdateCluster(ctx, req.Cluster,
		storage.NewAddCapabilityMutator[*corev1.Cluster](capabilities.Cluster(wellknown.CapabilityExample)),
	)
	if err != nil {
		return nil, err
	}
	return &capabilityv1.InstallResponse{
		Status: capabilityv1.InstallResponseStatus_Success,
	}, nil
}

func (s *ExamplePlugin) Uninstall(ctx context.Context, req *capabilityv1.UninstallRequest) (*emptypb.Empty, error) {
	cluster, err := s.storageBackend.Get().GetCluster(ctx, req.Cluster)
	if err != nil {
		return nil, err
	}
	if cluster == nil {
		return nil, status.Errorf(codes.NotFound, "cluster %q not found", req.Cluster)
	}

	found := false
	_, err = s.storageBackend.Get().UpdateCluster(ctx, cluster.Reference(), func(c *corev1.Cluster) {
		for _, cap := range c.Metadata.Capabilities {
			if cap.Name == wellknown.CapabilityExample {
				found = true
				cap.DeletionTimestamp = timestamppb.Now()
				break
			}
		}
	})
	if err != nil {
		return nil, err
	}
	if !found {
		return nil, status.Error(codes.FailedPrecondition, "cluster does not have the reuqested capability")
	}

	err = s.uninstallController.Get().LaunchTask(req.Cluster.Id)
	if err != nil {
		return nil, err
	}

	return &emptypb.Empty{}, nil
}

func (s *ExamplePlugin) UninstallStatus(_ context.Context, ref *corev1.Reference) (*corev1.TaskStatus, error) {
	return s.uninstallController.Get().TaskStatus(ref.GetId())
}

func (s *ExamplePlugin) CancelUninstall(_ context.Context, ref *corev1.Reference) (*emptypb.Empty, error) {
	s.uninstallController.Get().CancelTask(ref.GetId())
	return &emptypb.Empty{}, nil
}

func (s *ExamplePlugin) InstallerTemplate(context.Context, *emptypb.Empty) (*capabilityv1.InstallerTemplateResponse, error) {
	return nil, status.Errorf(codes.Unimplemented, "method InstallerTemplate not implemented")
}

func Scheme(ctx context.Context) meta.Scheme {
	scheme := meta.NewScheme()
	p := &ExamplePlugin{
		ctx:                 ctx,
		logger:              logger.NewPluginLogger().Named("example"),
		storageBackend:      future.New[storage.Backend](),
		uninstallController: future.New[*task.Controller](),
	}
	scheme.Add(managementext.ManagementAPIExtensionPluginID,
		managementext.NewPlugin(util.PackService(&ExampleAPIExtension_ServiceDesc, p)))
	scheme.Add(system.SystemPluginID, system.NewPlugin(p))
	scheme.Add(capability.CapabilityBackendPluginID, capability.NewPlugin(p))
	return scheme
}

type uninstallTaskRunner struct {
	uninstall.DefaultPendingHandler

	storageBackend storage.Backend
}

func (a *uninstallTaskRunner) OnTaskRunning(ctx context.Context, ti task.ActiveTask) error {
	ti.AddLogEntry(zapcore.InfoLevel, "Removing capability from cluster metadata")
	_, err := a.storageBackend.UpdateCluster(ctx, &corev1.Reference{
		Id: ti.TaskId(),
	}, storage.NewRemoveCapabilityMutator[*corev1.Cluster](capabilities.Cluster(wellknown.CapabilityExample)))
	if err != nil {
		return err
	}
	return nil
}

func (a *uninstallTaskRunner) OnTaskCompleted(ctx context.Context, ti task.ActiveTask, state task.State, args ...any) {

	switch state {
	case task.StateCompleted:
		ti.AddLogEntry(zapcore.InfoLevel, "Capability uninstalled successfully")
		return // no deletion timestamp to reset, since the capability should be gone
	case task.StateFailed:
		ti.AddLogEntry(zapcore.ErrorLevel, fmt.Sprintf("Capability uninstall failed: %v", args[0]))
	case task.StateCanceled:
		ti.AddLogEntry(zapcore.InfoLevel, "Capability uninstall canceled")
	}

	// Reset the deletion timestamp
	_, err := a.storageBackend.UpdateCluster(ctx, &corev1.Reference{
		Id: ti.TaskId(),
	}, func(c *corev1.Cluster) {
		for _, cap := range c.GetCapabilities() {
			if cap.Name == wellknown.CapabilityExample {
				cap.DeletionTimestamp = nil
				break
			}
		}
	})
	if err != nil {
		ti.AddLogEntry(zapcore.WarnLevel, fmt.Sprintf("Failed to reset deletion timestamp: %v", err))
	}
}<|MERGE_RESOLUTION|>--- conflicted
+++ resolved
@@ -5,6 +5,7 @@
 	"fmt"
 	"net/http"
 	"os"
+	"time"
 
 	"github.com/gin-gonic/gin"
 	"go.uber.org/zap"
@@ -13,13 +14,10 @@
 	capabilityv1 "github.com/rancher/opni/pkg/apis/capability/v1"
 	corev1 "github.com/rancher/opni/pkg/apis/core/v1"
 	managementv1 "github.com/rancher/opni/pkg/apis/management/v1"
-<<<<<<< HEAD
+	"github.com/rancher/opni/pkg/caching"
 	"github.com/rancher/opni/pkg/capabilities"
 	"github.com/rancher/opni/pkg/capabilities/wellknown"
 	"github.com/rancher/opni/pkg/config/v1beta1"
-=======
-	"github.com/rancher/opni/pkg/caching"
->>>>>>> 4aafc4bd
 	"github.com/rancher/opni/pkg/logger"
 	"github.com/rancher/opni/pkg/machinery"
 	"github.com/rancher/opni/pkg/machinery/uninstall"
@@ -64,33 +62,15 @@
 	}, nil
 }
 
-<<<<<<< HEAD
+func (s *ExamplePlugin) UseCachingProvider(cacheProvider caching.CachingProvider[proto.Message]) {
+	cacheProvider.SetCache(caching.NewInMemoryGrpcTtlCache(50*1024*1024, 1*time.Minute))
+}
+
 func (s *ExamplePlugin) UseManagementAPI(client managementv1.ManagementClient) {
 	cfg, err := client.GetConfig(context.Background(), &emptypb.Empty{}, grpc.WaitForReady(true))
 	if err != nil {
 		s.logger.With(zap.Error(err)).Error("failed to get config")
 		os.Exit(1)
-=======
-func (s *ExamplePlugin) UseCachingProvider(cacheProvider caching.CachingProvider[proto.Message]) {
-	cacheProvider.SetCache(caching.NewInMemoryGrpcTtlCache(50*1024*1024, 1*time.Minute))
-}
-
-func (s *ExamplePlugin) UseManagementAPI(api managementv1.ManagementClient) {
-	lg := s.Logger
-	lg.Info("querying management API...")
-	var list *managementv1.APIExtensionInfoList
-	for {
-		var err error
-		list, err = api.APIExtensions(context.Background(), &emptypb.Empty{})
-		if err != nil {
-			log.Panic(err)
-		}
-		if len(list.Items) == 0 {
-			time.Sleep(500 * time.Millisecond)
-			continue
-		}
-		break
->>>>>>> 4aafc4bd
 	}
 	objectList, err := machinery.LoadDocuments(cfg.Documents)
 	if err != nil {
